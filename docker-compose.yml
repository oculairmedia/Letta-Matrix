--- conflicted
+++ resolved
@@ -75,10 +75,7 @@
       - ./custom_matrix_client.py:/app/custom_matrix_client.py:ro
       - ./agent_user_manager.py:/app/agent_user_manager.py:ro
       - ./matrix_auth.py:/app/matrix_auth.py:ro
-<<<<<<< HEAD
-=======
       - ./event_dedupe_store.py:/app/event_dedupe_store.py:ro
->>>>>>> d3eed2ea
     networks:
       - matrix-internal
     depends_on:
